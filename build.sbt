--- conflicted
+++ resolved
@@ -534,10 +534,6 @@
     actorTests % "test->test",
     cluster % "test->test"
   )
-<<<<<<< HEAD
-  .settings(AkkaBuild.strictSettings)
-=======
->>>>>>> 06049a69
   .settings(Dependencies.coordination)
   .settings(AutomaticModuleName.settings("akka.coordination"))
   .settings(OSGi.coordination)
