--- conflicted
+++ resolved
@@ -187,17 +187,10 @@
   # the recovery might be faster.
   min-number-of-hand-over-retries = 15
 
-<<<<<<< HEAD
-  # Lease to be taken before creating the singleton actor
-  # if the lease is lost then the actor is restarted and it will need to re-acquire the lease
-  # the default is no lease
-  lease-implementation = ""
-=======
   # Config path of the lease to be taken before creating the singleton actor
   # if the lease is lost then the actor is restarted and it will need to re-acquire the lease
   # the default is no lease
   use-lease = ""
->>>>>>> 06049a69
 
   # The interval between retries for acquiring the lease
   lease-retry-interval = 5s
