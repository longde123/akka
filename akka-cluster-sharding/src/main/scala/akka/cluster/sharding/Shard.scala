--- conflicted
+++ resolved
@@ -141,17 +141,6 @@
  *
  * @see [[ClusterSharding$ ClusterSharding extension]]
  */
-<<<<<<< HEAD
-private[akka] class Shard(typeName: String,
-                          shardId: ShardRegion.ShardId,
-                          entityProps: String => Props,
-                          settings: ClusterShardingSettings,
-                          extractEntityId: ShardRegion.ExtractEntityId,
-                          extractShardId: ShardRegion.ExtractShardId,
-                          handOffStopMessage: Any)
-    extends Actor
-    with ActorLogging {
-=======
 private[akka] class Shard(
   typeName:           String,
   shardId:            ShardRegion.ShardId,
@@ -160,7 +149,6 @@
   extractEntityId:    ShardRegion.ExtractEntityId,
   extractShardId:     ShardRegion.ExtractShardId,
   handOffStopMessage: Any) extends Actor with ActorLogging with Timers {
->>>>>>> 20f44285
 
   import ShardRegion.{ handOffStopperProps, EntityId, Msg, Passivate, ShardInitialized }
   import ShardCoordinator.Internal.{ HandOff, ShardStopped }
@@ -238,17 +226,6 @@
   }
 
   def receiveCommand: Receive = {
-<<<<<<< HEAD
-    case Terminated(ref)                         => receiveTerminated(ref)
-    case msg: CoordinatorMessage                 => receiveCoordinatorMessage(msg)
-    case msg: ShardCommand                       => receiveShardCommand(msg)
-    case msg: ShardRegion.StartEntity            => receiveStartEntity(msg)
-    case msg: ShardRegion.StartEntityAck         => receiveStartEntityAck(msg)
-    case msg: ShardRegionCommand                 => receiveShardRegionCommand(msg)
-    case msg: ShardQuery                         => receiveShardQuery(msg)
-    case PassivateIdleTick                       => passivateIdleEntities()
-    case msg if extractEntityId.isDefinedAt(msg) => deliverMessage(msg, sender())
-=======
     case Terminated(ref)                         ⇒ receiveTerminated(ref)
     case msg: CoordinatorMessage                 ⇒ receiveCoordinatorMessage(msg)
     case msg: ShardCommand                       ⇒ receiveShardCommand(msg)
@@ -259,7 +236,6 @@
     case PassivateIdleTick                       ⇒ passivateIdleEntities()
     case msg: LeaseLost                          ⇒ receiveLeaseLost(msg)
     case msg if extractEntityId.isDefinedAt(msg) ⇒ deliverMessage(msg, sender())
->>>>>>> 20f44285
   }
 
   def receiveLeaseLost(msg: LeaseLost): Unit = {
