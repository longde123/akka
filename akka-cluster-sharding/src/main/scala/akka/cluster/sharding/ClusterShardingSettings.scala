--- conflicted
+++ resolved
@@ -59,11 +59,7 @@
       if (config.getString("passivate-idle-entity-after").toLowerCase == "off") Duration.Zero
       else config.getDuration("passivate-idle-entity-after", MILLISECONDS).millis
 
-<<<<<<< HEAD
-    val lease = config.getString("lease-implementation") match {
-=======
     val lease = config.getString("use-lease") match {
->>>>>>> 06049a69
       case s if s.isEmpty ⇒ None
       case other ⇒ Some(new ClusterLeaseSettings(other, config.getDuration("lease-retry-interval").asScala))
     }
