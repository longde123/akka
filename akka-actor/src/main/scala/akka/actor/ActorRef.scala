--- conflicted
+++ resolved
@@ -109,19 +109,6 @@
   def forward(message: Any)(implicit context: ActorContext) = tell(message, context.sender)
 
   /**
-<<<<<<< HEAD
-   * Suspends the actor. It will not process messages while suspended.
-   */
-  def suspend(): Unit //TODO FIXME REMOVE THIS, ticket #1415
-
-  /**
-   * Resumes a suspended actor.
-   */
-  def resume(): Unit //TODO FIXME REMOVE THIS, ticket #1415
-
-  /**
-=======
->>>>>>> b70faa4e
    * Shuts down the actor its dispatcher and message queue.
    */
   def stop(): Unit
@@ -131,27 +118,6 @@
    */
   def isTerminated: Boolean
 
-<<<<<<< HEAD
-  /**
-   * Registers this actor to be a death monitor of the provided ActorRef
-   * This means that this actor will get a Terminated()-message when the provided actor
-   * is permanently terminated.
-   *
-   * @return the same ActorRef that is provided to it, to allow for cleaner invocations
-   */
-  def startsWatching(subject: ActorRef): ActorRef //TODO FIXME REMOVE THIS, ticket #1416
-
-  /**
-   * Deregisters this actor from being a death monitor of the provided ActorRef
-   * This means that this actor will not get a Terminated()-message when the provided actor
-   * is permanently terminated.
-   *
-   * @return the same ActorRef that is provided to it, to allow for cleaner invocations
-   */
-  def stopsWatching(subject: ActorRef): ActorRef //TODO FIXME REMOVE THIS, ticket #1416
-
-=======
->>>>>>> b70faa4e
   override def hashCode: Int = HashCode.hash(HashCode.SEED, address)
 
   override def equals(that: Any): Boolean = {
@@ -321,14 +287,8 @@
   private[akka] val uuid: Uuid = newUuid()
   def name: String = uuid.toString
 
-<<<<<<< HEAD
   //FIXME REMOVE THIS, ticket #1416 
-  def startsWatching(actorRef: ActorRef): ActorRef = actorRef
-  def stopsWatching(actorRef: ActorRef): ActorRef = actorRef
-
   //FIXME REMOVE THIS, ticket #1415
-=======
->>>>>>> b70faa4e
   def suspend(): Unit = ()
   def resume(): Unit = ()
 
